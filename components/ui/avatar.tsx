"use client";

import * as React from "react";
import * as AvatarPrimitive from "@radix-ui/react-avatar";
import { cn } from "@/lib/utils";
import useMultiWinnerDataStore from "@/store/multi-winner-data";

interface AvatarProps
  extends React.ComponentPropsWithoutRef<typeof AvatarPrimitive.Root> {
  candidateId: number;
  displayStyle?: "short" | "formal" | "smart" | "auto";
}

const Avatar = React.forwardRef<
  React.ElementRef<typeof AvatarPrimitive.Root>,
  AvatarProps
>(({ className, candidateId, displayStyle = "auto", ...props }, ref) => {
  const { candidateList } = useMultiWinnerDataStore();
  const candidate = candidateList.find((c) => c.id === candidateId);

  return (
    <AvatarPrimitive.Root
      ref={ref}
      className={cn(
        "relative flex h-11 w-11 shrink-0 overflow-hidden rounded-full border-2 bg-white",
        className,
      )}
      {...props}
    >
      <AvatarFallback
        name={candidate?.name || "Unknown"}
        candidateId={candidateId}
        displayStyle={displayStyle}
      />
    </AvatarPrimitive.Root>
  );
});
Avatar.displayName = AvatarPrimitive.Root.displayName;

const AvatarImage = React.forwardRef<
  React.ElementRef<typeof AvatarPrimitive.Image>,
  React.ComponentPropsWithoutRef<typeof AvatarPrimitive.Image>
>(({ className, ...props }, ref) => (
  <AvatarPrimitive.Image
    ref={ref}
    className={cn("aspect-square h-full w-full", className)}
    {...props}
  />
));
AvatarImage.displayName = AvatarPrimitive.Image.displayName;

interface AvatarFallbackProps
  extends React.ComponentPropsWithoutRef<typeof AvatarPrimitive.Fallback> {
  name?: string;
  candidateId: number;
  displayStyle?: "short" | "formal" | "smart" | "auto";
}

const AvatarFallback = React.forwardRef<
  React.ElementRef<typeof AvatarPrimitive.Fallback>,
  AvatarFallbackProps
>(
  (
    {
      className,
      name = "Unknown",
      candidateId,
      displayStyle = "auto",
      ...props
    },
    ref,
  ) => {
    const { candidateList } = useMultiWinnerDataStore();

    const { shortName, explanation } = getSmartDisplayName(
      candidateId,
      candidateList,
    );

    return (
      <AvatarPrimitive.Fallback
        ref={ref}
        title={explanation || name}
        className={cn(
          "flex h-full w-full items-center justify-center rounded-full bg-white text-black font-bold px-1 text-center leading-tight whitespace-nowrap",
          shortName.length > 5 ? "text-[8px]" : "text-[9px]",
          className,
        )}
        {...props}
      >
        {shortName}
      </AvatarPrimitive.Fallback>
    );
  },
);
AvatarFallback.displayName = AvatarPrimitive.Fallback.displayName;

export { Avatar, AvatarImage, AvatarFallback };

// --------------------------------------------
function getSmartDisplayName(
  currentId: number,
  candidateList: { id: number; name: string }[],
<<<<<<< HEAD
): { shortName: string; explanation?: string } {
=======
  maxLength: number = 7,
): { shortName: string; explanation: string; name: string } {
>>>>>>> 458bb301
  const current = candidateList.find((c) => c.id === currentId);
  if (!current || !current.name)
    return { shortName: "???", explanation: "???", name: "???" };

  const parts = current.name.trim().split(/\s+/);
<<<<<<< HEAD
  const firstNameRaw = parts[0];
  const lastName = parts[parts.length - 1];

  const truncate = (str: string, len = 5) =>
    str.length > len ? str.slice(0, len) + ".." : str;
=======
  const firstName = parts[0];

  const truncateWithDots = (str: string) =>
    str.length > 5 ? str.slice(0, 5) + ".." : str;

  // ✅ 处理单名情况
  if (parts.length === 1) {
    const sameFirstOnly = candidateList.filter((c) => {
      const cParts = c.name.trim().split(/\s+/);
      return cParts.length === 1 && cParts[0] === firstName;
    });

    if (sameFirstOnly.length > 1) {
      const index = sameFirstOnly.findIndex((c) => c.id === currentId);
      const circledNumber = getCircledNumber(index + 1);
      return {
        shortName: `${truncateWithDots(firstName)}${circledNumber}`,
        explanation: `${current.name} (${index + 1})`,
        name: current.name,
      };
    }

    return {
      shortName: truncateWithDots(firstName),
      explanation: current.name,
      name: current.name,
    };
  }
>>>>>>> 458bb301

  const firstName = truncate(firstNameRaw);

  // Step 1: All candidates with same first name
  const sameFirst = candidateList.filter((c) => {
    const p = c.name.trim().split(/\s+/);
    return p[0] === firstNameRaw; // still use original name for disambiguation
  });

  // Step 2: Same first name and same last initial
  const sameFirstLastInitial = sameFirst.filter((c) => {
    const p = c.name.trim().split(/\s+/);
    return p.length > 1 && p[p.length - 1][0] === lastName[0];
  });

  // Step 3: Same full name
  const sameFullName = sameFirstLastInitial.filter(
    (c) => c.name.trim() === current.name.trim(),
  );

  // Step 4: Disambiguate full name duplicates
  if (sameFullName.length > 1) {
    const index = sameFullName.findIndex((c) => c.id === currentId);
    return {
<<<<<<< HEAD
      shortName: `${firstName} ${lastName} ${index + 1}`,
      explanation: `${current.name} (${index + 1})`,
=======
      shortName: lastInitial
        ? `${firstName} ${lastInitial}.`
        : truncateWithDots(firstName),
      explanation: current.name,
      name: current.name,
>>>>>>> 458bb301
    };
  }

  // Step 3 fallback: full last name
  if (sameFirstLastInitial.length > 1) {
    return {
      shortName: `${firstName} ${lastName}`,
      explanation: current.name,
    };
  }

  // Step 2 fallback: last initial
  if (sameFirst.length > 1) {
    return {
<<<<<<< HEAD
      shortName: `${firstName} ${lastName[0]}.`,
      explanation: current.name,
=======
      shortName:
        display.length > maxLength ? display.slice(0, maxLength) : display,
      explanation: `${current.name} (${index + 1})`,
      name: current.name,
>>>>>>> 458bb301
    };
  }

  // Step 1: unique first name
  return {
    shortName: firstName,
    explanation: current.name,
    name: current.name,
  };
}

function getCircledNumber(n: number): string {
  const circled = [
    "",
    "(1)",
    "(2)",
    " (3)",
    " (4)",
    " (5)",
    " (6)",
    " (7)",
    " (8)",
    " (9)",
    " (10)",
  ];
  return n >= 1 && n <= 10 ? circled[n] : `(${n})`;
}

export { getSmartDisplayName };<|MERGE_RESOLUTION|>--- conflicted
+++ resolved
@@ -101,53 +101,16 @@
 function getSmartDisplayName(
   currentId: number,
   candidateList: { id: number; name: string }[],
-<<<<<<< HEAD
 ): { shortName: string; explanation?: string } {
-=======
-  maxLength: number = 7,
-): { shortName: string; explanation: string; name: string } {
->>>>>>> 458bb301
   const current = candidateList.find((c) => c.id === currentId);
-  if (!current || !current.name)
-    return { shortName: "???", explanation: "???", name: "???" };
+  if (!current || !current.name) return { shortName: "???" };
 
   const parts = current.name.trim().split(/\s+/);
-<<<<<<< HEAD
   const firstNameRaw = parts[0];
   const lastName = parts[parts.length - 1];
 
   const truncate = (str: string, len = 5) =>
     str.length > len ? str.slice(0, len) + ".." : str;
-=======
-  const firstName = parts[0];
-
-  const truncateWithDots = (str: string) =>
-    str.length > 5 ? str.slice(0, 5) + ".." : str;
-
-  // ✅ 处理单名情况
-  if (parts.length === 1) {
-    const sameFirstOnly = candidateList.filter((c) => {
-      const cParts = c.name.trim().split(/\s+/);
-      return cParts.length === 1 && cParts[0] === firstName;
-    });
-
-    if (sameFirstOnly.length > 1) {
-      const index = sameFirstOnly.findIndex((c) => c.id === currentId);
-      const circledNumber = getCircledNumber(index + 1);
-      return {
-        shortName: `${truncateWithDots(firstName)}${circledNumber}`,
-        explanation: `${current.name} (${index + 1})`,
-        name: current.name,
-      };
-    }
-
-    return {
-      shortName: truncateWithDots(firstName),
-      explanation: current.name,
-      name: current.name,
-    };
-  }
->>>>>>> 458bb301
 
   const firstName = truncate(firstNameRaw);
 
@@ -172,16 +135,8 @@
   if (sameFullName.length > 1) {
     const index = sameFullName.findIndex((c) => c.id === currentId);
     return {
-<<<<<<< HEAD
       shortName: `${firstName} ${lastName} ${index + 1}`,
       explanation: `${current.name} (${index + 1})`,
-=======
-      shortName: lastInitial
-        ? `${firstName} ${lastInitial}.`
-        : truncateWithDots(firstName),
-      explanation: current.name,
-      name: current.name,
->>>>>>> 458bb301
     };
   }
 
@@ -196,15 +151,8 @@
   // Step 2 fallback: last initial
   if (sameFirst.length > 1) {
     return {
-<<<<<<< HEAD
       shortName: `${firstName} ${lastName[0]}.`,
       explanation: current.name,
-=======
-      shortName:
-        display.length > maxLength ? display.slice(0, maxLength) : display,
-      explanation: `${current.name} (${index + 1})`,
-      name: current.name,
->>>>>>> 458bb301
     };
   }
 
@@ -212,7 +160,6 @@
   return {
     shortName: firstName,
     explanation: current.name,
-    name: current.name,
   };
 }
 
