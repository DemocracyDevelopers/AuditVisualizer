--- conflicted
+++ resolved
@@ -3,13 +3,8 @@
 export default function Home() {
   return (
     <main className="flex min-h-screen flex-col items-center justify-between p-24">
-<<<<<<< HEAD
-      <div>husky 111</div>
-      <div>test husky 123</div>
-=======
       <div>husky test</div>
       <div>test husky 1234</div>
->>>>>>> be4ae800
       <div className="z-10 w-full max-w-5xl items-center justify-between font-mono text-sm lg:flex">
         <p className="fixed left-0 top-0 flex w-full justify-center border-b border-gray-300 bg-gradient-to-b from-zinc-200 pb-6 pt-8 backdrop-blur-2xl dark:border-neutral-800 dark:bg-zinc-800/30 dark:from-inherit lg:static lg:w-auto  lg:rounded-xl lg:border lg:bg-gray-200 lg:p-4 lg:dark:bg-zinc-800/30">
           Get started by editing&nbsp;
