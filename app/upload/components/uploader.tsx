--- conflicted
+++ resolved
@@ -360,11 +360,7 @@
             Use the dropzone below to upload your file.
           </p>
           <div
-<<<<<<< HEAD
             className="h-[calc(100vh-400px)] border-2 border-gray-300 p-8 rounded-lg bg-gray-50 cursor-pointer w-full relative text-center flex flex-grow justify-center items-center"
-=======
-            className="border-2 border-gray-300 p-8 rounded-lg bg-muted cursor-pointer w-full relative text-center flex flex-grow justify-center items-center"
->>>>>>> 2bded66b
             onDragOver={handleDragOver}
             onDrop={handleDrop}
           >
