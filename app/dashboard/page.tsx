--- conflicted
+++ resolved
@@ -21,16 +21,13 @@
 
 import { Workflow } from "lucide-react";
 import { useFileDataStore } from "@/store/fileData";
-<<<<<<< HEAD
 import useTreeTabStore from "@/store/use-tree-tab-store";
-=======
 import {
   explainAssertions,
   getAssertions,
 } from "../explain-assertions/components/explain-process";
 import { useRouter } from "next/navigation";
 import useTreeSelectionStore from "@/store/use-tree-selection-store";
->>>>>>> cba25185
 
 const Dashboard: FC = () => {
   const { candidateList, assertionList, winnerInfo } =
