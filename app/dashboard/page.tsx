--- conflicted
+++ resolved
@@ -1,12 +1,8 @@
 "use client";
 
-<<<<<<< HEAD
-import React from "react";
 import Image from "next/image";
 import Uploader from "./components/uploader";
-=======
 import React, { useEffect } from "react";
->>>>>>> babc74b2
 
 const Dashboard: React.FC = () => {
   useEffect(() => {
