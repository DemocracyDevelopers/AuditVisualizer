"use client";
import { FC, useEffect, useState } from "react";
import Card from "./components/card";
import AssertionTable from "./components/assertion-table";
import AssertionsDetailsModal from "./components/assertions-details-modal";
import { FaUserFriends, FaTrophy, FaList } from "react-icons/fa";
import { Button } from "@/components/ui/button";
import Link from "next/link";
import { ChevronRight, FilePenLine } from "lucide-react";
import AuditProgressAnimation from "./components/audit-progress-animation"; // Ensure the file name matches the actual file
import EliminationTree from "./components/elimination-tree";
import AvatarAssignColor from "./components/avatar-assign-color"; // 引入 Avatar 组件
import useMultiWinnerDataStore from "@/store/multi-winner-data";
import {
  // inferEliminationPathWithDetails,
  AssertionInternal,
  verifyWinnerByDP,
} from "@/lib/explain/judge_winner";
// import multiWinnerData from "@/store/multi-winner-data"; // 引入 zustand store

import { useTour } from "@reactour/tour";

import { Workflow } from "lucide-react";
import { useFileDataStore } from "@/store/fileData";
import {
  explainAssertions,
  getAssertions,
} from "../explain-assertions/components/explain-process";
import { AvatarColor } from "@/utils/avatar-color";
import { useRouter } from "next/navigation";

import useTreeTabStore from "@/store/use-tree-tab-store";

const Dashboard: FC = () => {
  const { setIsOpen } = useTour();

  const startStepByStepTab = () => {
    useTreeTabStore.getState().setCurrentTab("step-by-step");
  };

  const storeTabState = () => {
    useTreeTabStore.getState().backupTab();
  };

  const startTour = () => {
    if (setIsOpen) {
      storeTabState();
      startStepByStepTab();
      setIsOpen(true);
    }
  };
  const fileData = useFileDataStore((state) => state.fileData);

  const tour = useTour();

  useEffect(() => {
    const shouldStart = sessionStorage.getItem("startTour");
    if (shouldStart === "true" && tour.setIsOpen) {
      startStepByStepTab();
      tour.setIsOpen(true);
      sessionStorage.removeItem("startTour");
    }
  }, [tour]);

<<<<<<< HEAD
  const { candidateList, assertionList, winnerInfo, multiWinner } =
=======
  const { candidateList, assertionList, winnerInfo } =
>>>>>>> 2b346438
    useMultiWinnerDataStore();

  // Ensure hooks are always called in the same order
  const [isAvatarReady, setIsAvatarReady] = useState(false);
  const [isModalOpen, setIsModalOpen] = useState(false);

  // 1. 拿到 name 列表，等价于 metadata.candidates
  const names = candidateList.map((c) => c.name);

  // 2. 利用 content 字符串解析 loser & context
  const internalAssertions: AssertionInternal[] = assertionList.map((a) => {
    const high = names[a.winner];
    let low: string;
    let context: string[];

    if (a.type === "NEB") {
      // 格式: "WinnerName NEB LoserName"
      const parts = a.content.split(" NEB ");
      low = parts[1].trim();
      context = [...names];
    } else {
      // 格式: "WinnerName > LoserName if only {A, B, ...} remain"
      // 先提取 "WinnerName > LoserName"
      const beforeIf = a.content.split(" if only")[0];
      low = beforeIf.split(" > ")[1].trim();

      // 再提取花括号内的名字列表
      const m = a.content.match(/\{([^}]+)\}/);
      context = m ? m[1].split(",").map((s: string) => s.trim()) : []; // 如果解析失败，就空数组
    }

    return { high, low, context };
  });

  // 3. 真正的冠军名字
  const trueWinner = winnerInfo?.name ?? "Unknown";

  // 4. 推导并验证
  const result = winnerInfo
    ? verifyWinnerByDP(internalAssertions, names, winnerInfo.name)
    : null;
  const isValid = result !== null;

  // Avatar 完成后调用的函数
  const handleAvatarComplete = () => {
    setIsAvatarReady(true);
  };

  const handleViewDetails = () => {
    setIsModalOpen(true);
  };

  const handleCloseModal = () => {
    setIsModalOpen(false);
  };

  // 仅在 Avatar 完成时渲染 Dashboard 内容
  if (!isAvatarReady) {
    return (
      <div className="flex flex-col items-center justify-center h-screen">
        <AvatarAssignColor onComplete={handleAvatarComplete} />
        <div className="mt-4">Loading...</div>
      </div>
    );
  }

  // 获取带有 name 字段的 assertionList
  const assertionsWithNames = assertionList.map((assertion) => ({
    ...assertion,
    name:
      candidateList.find((candidate) => candidate.id === assertion.winner)
        ?.name ?? "Unknown",
  }));

  // 获取候选人的数量
  const candidateNum = candidateList.length;

  // 获取断言的数量
  const assertionNum = assertionList.length;

  // 计算最大难度和最小差距
  const maxDifficulty = Math.max(...assertionList.map((a) => a.difficulty));
  const minMargin = Math.min(...assertionList.map((a) => a.margin));

  return (
    <div className="p-4">
      <div className="grid grid-cols-12 gap-6">
        <div className="absolute right-4 top-8 col-span-12 flex justify-end gap-4 mb-2 pr-6">
          <Link href="/upload">
            <Button size="sm">
              Change File
              <FilePenLine className="ml-2" size={16} />
            </Button>
          </Link>
          <Button size="sm" onClick={startTour}>
            Tour
            <Workflow className="ml-2" size={16} />
          </Button>
        </div>
      </div>

      {/* Grid 布局 */}
      <div className="grid grid-cols-12 gap-6 p-6">
        {/* 左侧区域 */}
        <div className="col-span-12 md:col-span-8 space-y-6">
          {/* 数据卡片 */}
          <div data-tour="first-step" className="w-full overflow-x-auto">
            <div className="flex flex-nowrap gap-2 md:gap-6 min-w-full pb-2">
              <div className="flex-1 min-w-max">
                <Card
                  title="Candidate"
                  value={candidateNum}
                  icon={<FaUserFriends />}
                />
              </div>
              <div className="flex-1 min-w-max">
                <Card
                  title="Winner"
                  value={winnerInfo ? winnerInfo.name : "Unknown"}
                  icon={<FaTrophy />}
                />
              </div>
              <div className="flex-1 min-w-max">
                <Card
                  title="Assertion"
                  value={assertionNum}
                  icon={<FaList />}
                />
              </div>
            </div>
          </div>

          {/* Elimination Tree section */}
          <div data-tour="fourth-step">
            <EliminationTree />
          </div>
        </div>

        {/* 右侧区域：Assertion 表格 */}
        <div
          data-tour="second-step"
          className="relative border border-gray-300 col-span-12 md:col-span-4 shadow-md rounded-lg p-6"
        >
          <div className="flex justify-between items-center mb-4">
            <h3 className="text-lg font-bold text-gray-600">The Assertions</h3>
            <div className="text-right" data-tour="third-step">
              <Button size="sm" onClick={handleViewDetails}>
                View Details <ChevronRight className="ml-2" size={16} />
              </Button>
            </div>
          </div>
          <p className="text-sm text-gray-500 mb-4">
            Parse from your uploaded file
          </p>
          <AssertionTable assertions={assertionsWithNames} />

          <AuditProgressAnimation
            championName={winnerInfo ? winnerInfo.name : "Unknown"}
            isValid={isValid}
          />
        </div>
      </div>
      {/* verification */}
      {/* <VerificationProgress /> */}

      {/* Modal 组件 */}
      <AssertionsDetailsModal
        isOpen={isModalOpen}
        onClose={handleCloseModal}
        assertions={assertionsWithNames}
        maxDifficulty={maxDifficulty}
        minMargin={minMargin}
        candidates={candidateList}
      />
    </div>
  );
};

export default Dashboard;<|MERGE_RESOLUTION|>--- conflicted
+++ resolved
@@ -62,11 +62,7 @@
     }
   }, [tour]);
 
-<<<<<<< HEAD
-  const { candidateList, assertionList, winnerInfo, multiWinner } =
-=======
   const { candidateList, assertionList, winnerInfo } =
->>>>>>> 2b346438
     useMultiWinnerDataStore();
 
   // Ensure hooks are always called in the same order
