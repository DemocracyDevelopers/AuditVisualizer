--- conflicted
+++ resolved
@@ -1,67 +1,5 @@
-<<<<<<< HEAD
-// import React from "react";
-// import { Avatar, AvatarImage, AvatarFallback } from "@/components/ui/avatar";
-//
-// interface Assertion {
-//   index: number;
-//   content: string;
-//   type: string;
-//   avatarSrc?: string;
-//   name: string;
-// }
-//
-// interface AssertionTableProps {
-//   assertions: Assertion[];
-// }
-//
-// const AssertionTable: React.FC<AssertionTableProps> = ({ assertions }) => {
-//   return (
-//     <div>
-//       <table className="min-w-full table-auto">
-//         <thead>
-//           <tr>
-//             <th className="px-4 py-2 border-b">Index</th>
-//             <th className="px-4 py-2 border-b">Content</th>
-//             <th className="px-4 py-2 border-b">Type</th>
-//           </tr>
-//         </thead>
-//         <tbody>
-//           {assertions.map((assertion) => (
-//             <tr key={assertion.index}>
-//               <td className="px-4 py-2 text-center border-b">
-//                 {assertion.index}
-//               </td>
-//               <td className="px-4 py-2 text-left border-b">
-//                 <div className="flex items-center justify-start">
-//                   <Avatar className="mr-2">
-//                     <AvatarImage
-//                       src={assertion.avatarSrc}
-//                       alt={assertion.name}
-//                     />
-//                     <AvatarFallback>{assertion.name[0]}</AvatarFallback>
-//                   </Avatar>
-//                   <span>{assertion.content}</span>
-//                 </div>
-//               </td>
-//               <td className="px-4 py-2 text-center border-b">
-//                 {assertion.type}
-//               </td>
-//             </tr>
-//           ))}
-//         </tbody>
-//       </table>
-//     </div>
-//   );
-// };
-//
-// export default AssertionTable;
-
 import React from "react";
 import { Avatar } from "@/components/ui/avatar";
-=======
-import { Avatar, AvatarImage, AvatarFallback } from "@/components/ui/avatar";
-import { FC } from "react";
->>>>>>> 8186f621
 
 interface Assertion {
   index: number;
@@ -75,7 +13,7 @@
   assertions: Assertion[];
 }
 
-const AssertionTable: FC<AssertionTableProps> = ({ assertions }) => {
+const AssertionTable: React.FC<AssertionTableProps> = ({ assertions }) => {
   return (
     <div>
       <table className="min-w-full table-auto">
