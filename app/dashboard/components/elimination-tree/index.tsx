"use client";
import CandidateListBar from "@/app/dashboard/components/elimination-tree/candidate-list-bar";
import Dropdown from "@/app/dashboard/components/elimination-tree/dropdown";
import StepByStep from "@/app/dashboard/components/elimination-tree/step-by-step";
// import { demoFromCore } from "@/app/dashboard/components/elimination-tree/demo";
import Tree from "../../../../components/tree";
import { useEffect, useMemo, useState } from "react";
import { Button } from "@/components/ui/button";
<<<<<<< HEAD
import { ArrowLeft, ArrowRight } from "lucide-react";
import useMultiWinnerDataStore from "@/store/multi-winner-data";
=======
import { ArrowLeft, ArrowRight, Undo2 } from "lucide-react";
import useMultiWinnerDataStore from "@/store/MultiWinnerData";
>>>>>>> 8cc94582
import TooltipWithIcon from "@/app/dashboard/components/Information-icon-text";

function EliminationTree() {
  const { multiWinner } = useMultiWinnerDataStore();
  useEffect(() => {
    console.log("?", multiWinner);
  }, [multiWinner]);

  // Define loading state
  const isLoading = multiWinner === null;

  // Ensure multiWinner has at least one winnerInfo
  const [selectedWinnerId, setSelectedWinnerId] = useState<number>(0);
  const [selectedStep, setSelectedStep] = useState<number>(1); // Ensure this is always defined

  const [resetHiddenNodes, setResetHiddenNodes] = useState(false);

  // Use useEffect to initialize selectedWinnerId when multiWinner loads
  useEffect(() => {
    if (multiWinner && multiWinner.length > 0) {
      setSelectedWinnerId(multiWinner[0].winnerInfo.id);
    }
  }, [multiWinner]);

  // Memoize the possible winner list from demoFromCore
  const possibleWinnerList = useMemo(() => {
    return Array.isArray(multiWinner)
      ? multiWinner.map((cur) => cur.winnerInfo)
      : []; // Default to an empty array if demoFromCore is not an array
  }, [multiWinner]); // Ensure this value does not change between renders

  const oneWinnerTrees = useMemo(() => {
    return multiWinner
      ? multiWinner.find((cur) => cur.winnerInfo.id === selectedWinnerId) ||
          null
      : null;
  }, [selectedWinnerId, multiWinner]);

  // Handle case when oneWinnerTrees is null
  if (isLoading || !oneWinnerTrees) {
    return (
      <div className="flex items-center justify-center h-full">
        loading {/* Replace with your loading component */}
      </div>
    );
  }

  const { winnerInfo, data } = oneWinnerTrees;
  const stepSize = data.process.length - 1; // Handle stepSize for 0 case

  const isNextDisabled = selectedStep >= stepSize;

  const NextComponent = (
    <Button
      variant="ghost"
      onClick={() => setSelectedStep((prevStep) => prevStep + 1)}
      disabled={isNextDisabled} // Disable button based on condition
    >
      Next <ArrowRight className="ml-2 h-4 w-4" />
    </Button>
  );

  const isBackDisabled = selectedStep <= 1;

  const BackComponent = (
    <Button
      variant="ghost"
      onClick={() => setSelectedStep((prevStep) => prevStep - 1)}
      disabled={isBackDisabled} // Disable button based on condition
    >
      <ArrowLeft className="mr-2 h-4 w-4" /> Back
    </Button>
  );

  const handleRevertAssertion = () => {
    setResetHiddenNodes(true);
  };

  const handleResetComplete = () => {
    setResetHiddenNodes(false);
  };

  return (
    <div className="border border-gray-300 rounded-lg p-6 h-auto flex flex-col justify-between pl-10">
      <div className="flex items-center justify-between">
        {/* Elimination Tree title and Tooltip with Icon */}
        <div className="flex items-center">
          <h3 className="text-2xl font-bold">Elimination Tree</h3>
          <TooltipWithIcon
            title="Need Help?"
            description="For detailed guidance on the elimination tree process, please refer to our"
            linkText="Tutorial"
            linkHref="/tutorial"
          />
        </div>

        {/* <Dropdown /> */}
      </div>
      <div>
        <CandidateListBar
          selectedWinnerId={selectedWinnerId}
          handleSelectWinner={(id: number) => {
            handleRevertAssertion();
            setSelectedStep(1); // Reset step
            setSelectedWinnerId(id);
          }}
          useAvatar={false}
          candidateList={possibleWinnerList}
        />
      </div>
      <div className="flex">
        <StepByStep
          stepSize={stepSize}
          setSelectedStep={setSelectedStep}
          selectedStep={selectedStep}
        />
        <div className="w-full h-96">
          <Tree
            data={data.process[selectedStep].before!}
            key={`${selectedWinnerId}-${selectedStep}`}
            nextComponent={NextComponent}
            backComponent={BackComponent}
            resetHiddenNodes={resetHiddenNodes}
            onResetComplete={handleResetComplete}
          />
        </div>
        <div className="w-48 flex flex-col gap-4">
          <div>
            <div className="font-bold">Applied Assertion: </div>
            <div>{data.process[selectedStep].assertion}</div>
          </div>

          <div>
            <Button onClick={handleRevertAssertion}>
              Revert Assertion
              <Undo2 className="ml-2 h-4 w-4" />
            </Button>
          </div>
        </div>
      </div>
    </div>
  );
}

export default EliminationTree;<|MERGE_RESOLUTION|>--- conflicted
+++ resolved
@@ -6,13 +6,8 @@
 import Tree from "../../../../components/tree";
 import { useEffect, useMemo, useState } from "react";
 import { Button } from "@/components/ui/button";
-<<<<<<< HEAD
-import { ArrowLeft, ArrowRight } from "lucide-react";
-import useMultiWinnerDataStore from "@/store/multi-winner-data";
-=======
 import { ArrowLeft, ArrowRight, Undo2 } from "lucide-react";
 import useMultiWinnerDataStore from "@/store/MultiWinnerData";
->>>>>>> 8cc94582
 import TooltipWithIcon from "@/app/dashboard/components/Information-icon-text";
 
 function EliminationTree() {
@@ -109,7 +104,7 @@
           />
         </div>
 
-        {/* <Dropdown /> */}
+        <Dropdown />
       </div>
       <div>
         <CandidateListBar
