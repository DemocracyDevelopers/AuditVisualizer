--- conflicted
+++ resolved
@@ -92,11 +92,6 @@
 
   return (
     <div className="border border-gray-300 rounded-lg p-6 h-auto flex flex-col justify-between pl-10">
-<<<<<<< HEAD
-      <div className="flex justify-between">
-        <h3 className="text-2xl font-bold">Elimination Tree</h3>
-        {/* <Dropdown /> */}
-=======
       <div className="flex items-center justify-between">
         {/* Elimination Tree title and Tooltip with Icon */}
         <div className="flex items-center">
@@ -109,8 +104,7 @@
           />
         </div>
 
-        <Dropdown />
->>>>>>> 4d23e00e
+        {/* <Dropdown /> */}
       </div>
       <div>
         <CandidateListBar
