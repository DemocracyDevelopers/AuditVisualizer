--- conflicted
+++ resolved
@@ -203,11 +203,7 @@
   const handleNodeClick = useCallback(
     (node: TreeNode, rootId: number) => {
       // If node is pruned, don't expand
-<<<<<<< HEAD
-      console.log("Node clicked:", node.path);
-=======
       // Node clicked: node.path
->>>>>>> 29ac70d9
       if (node.pruned) {
         // Node is pruned, cannot expand
         return;
