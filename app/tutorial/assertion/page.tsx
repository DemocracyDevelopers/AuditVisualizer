--- conflicted
+++ resolved
@@ -1,14 +1,9 @@
 "use client";
 
 import React, { useState } from "react";
-<<<<<<< HEAD
-import AssertionContent from "../components/AssertionContent"; // 调整导入路径
-import SidebarWithSearch from "../components/SidebarWithSearch"; // 导入 SidebarWithSearch 组件
-import Breadcrumbs from "../components/Breadcrumbs"; // 导入 Breadcrumbs 组件
-=======
 import AssertionContent from "../components/assertion-content"; // Adjust the path if necessary
 import SidebarWithSearch from "../components/SidebarWithSearch"; // Import the SidebarWithSearch component
->>>>>>> 9eec445c
+import Breadcrumbs from "../components/Breadcrumbs"; // 导入 Breadcrumbs 组件
 
 const AssertionPage: React.FC = () => {
   const [sidebarWidth, setSidebarWidth] = useState(256);
