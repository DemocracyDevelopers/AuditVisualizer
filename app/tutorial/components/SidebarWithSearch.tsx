--- conflicted
+++ resolved
@@ -2,12 +2,8 @@
 
 import React, { useEffect, useState } from "react";
 import { usePathname, useRouter } from "next/navigation";
-<<<<<<< HEAD
 import { ChevronLeft, ChevronRight, ChevronDown } from "lucide-react"; // Lucide icons
-import { contentData } from "./dataContent"; // Adjust your path to dataContent
-=======
 import { contentData } from "./data-content";
->>>>>>> 9eec445c
 
 // Define Props type
 interface SidebarProps {
