--- conflicted
+++ resolved
@@ -299,10 +299,7 @@
   } catch (e) {
     return {
       success: false,
-<<<<<<< HEAD
-=======
       state: 0,
->>>>>>> c01658f4
       error_message: "Invalid JSON input",
     };
   }
